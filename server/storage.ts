--- conflicted
+++ resolved
@@ -70,11 +70,7 @@
         title: 'To Do',
         color: 'gray',
         position: 0,
-<<<<<<< HEAD
-        showSlider: 1,
-=======
         showSlider: 0,
->>>>>>> 42a913b4
       },
       {
         id: 2,
