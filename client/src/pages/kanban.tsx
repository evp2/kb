--- conflicted
+++ resolved
@@ -17,11 +17,7 @@
 export default function KanbanPage() {
   const [searchQuery, setSearchQuery] = useState('');
   const [isTaskModalOpen, setIsTaskModalOpen] = useState(false);
-<<<<<<< HEAD
 
-=======
-  
->>>>>>> 01f512a0
   const [isColumnModalOpen, setIsColumnModalOpen] = useState(false);
   const [isDeleteModalOpen, setIsDeleteModalOpen] = useState(false);
   const [editingTask, setEditingTask] = useState<Task | null>(null);
